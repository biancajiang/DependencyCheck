/*
 * This file is part of dependency-check-core.
 *
 * Licensed under the Apache License, Version 2.0 (the "License");
 * you may not use this file except in compliance with the License.
 * You may obtain a copy of the License at
 *
 *     http://www.apache.org/licenses/LICENSE-2.0
 *
 * Unless required by applicable law or agreed to in writing, software
 * distributed under the License is distributed on an "AS IS" BASIS,
 * WITHOUT WARRANTIES OR CONDITIONS OF ANY KIND, either express or implied.
 * See the License for the specific language governing permissions and
 * limitations under the License.
 *
 * Copyright (c) 2013 Jeremy Long. All Rights Reserved.
 */
package org.owasp.dependencycheck.data.update;

import static org.junit.Assert.assertNotNull;
import org.junit.Test;
import org.owasp.dependencycheck.BaseTest;
import org.owasp.dependencycheck.data.update.nvd.UpdateableNvdCve;

/**
 *
 * @author Jeremy Long
 */
    public class NvdCveUpdaterIntegrationTest extends BaseTest {

    public NvdCveUpdater getUpdater() {
        NvdCveUpdater instance = new NvdCveUpdater();
        instance.initializeExecutorServices();
        return instance;
    }

<<<<<<< HEAD
// test removed as it is duplicative of the EngineIntegrationTest and the NvdCveUpdaterIntergraionTest
//    /**
//     * Test of update method, of class StandardUpdate.
//     */
//    @Test
//    public void testUpdate() throws Exception {
//        NvdCveUpdater instance = getUpdater();
//        instance.update();
//    }
=======
    /**
     * Test of update method.
     */
    @Test
    public void testUpdate() throws Exception {
        NvdCveUpdater instance = getUpdater();
        instance.update();
    }

>>>>>>> 59401cc9
    /**
     * Test of updatesNeeded method.
     */
    @Test
    public void testUpdatesNeeded() throws Exception {
        NvdCveUpdater instance = getUpdater();
        try {
            instance.openDataStores();
            UpdateableNvdCve result = instance.getUpdatesNeeded();
            assertNotNull(result);
        } finally {
            instance.closeDataStores();
        }
    }
}<|MERGE_RESOLUTION|>--- conflicted
+++ resolved
@@ -34,17 +34,6 @@
         return instance;
     }
 
-<<<<<<< HEAD
-// test removed as it is duplicative of the EngineIntegrationTest and the NvdCveUpdaterIntergraionTest
-//    /**
-//     * Test of update method, of class StandardUpdate.
-//     */
-//    @Test
-//    public void testUpdate() throws Exception {
-//        NvdCveUpdater instance = getUpdater();
-//        instance.update();
-//    }
-=======
     /**
      * Test of update method.
      */
@@ -54,7 +43,6 @@
         instance.update();
     }
 
->>>>>>> 59401cc9
     /**
      * Test of updatesNeeded method.
      */
